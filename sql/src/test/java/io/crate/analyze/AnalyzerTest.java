--- conflicted
+++ resolved
@@ -21,17 +21,14 @@
 
 package io.crate.analyze;
 
-<<<<<<< HEAD
 import com.google.common.collect.ImmutableList;
 import io.crate.metadata.ColumnIdent;
 import io.crate.metadata.MetaDataModule;
 import io.crate.metadata.ReferenceInfo;
-=======
 import com.google.common.collect.ImmutableMap;
 import com.google.common.collect.ImmutableSet;
 import io.crate.metadata.*;
 import io.crate.metadata.doc.DocSchemaInfo;
->>>>>>> 9d50aaa9
 import io.crate.metadata.sys.MetaDataSysModule;
 import io.crate.metadata.sys.SysClusterTableInfo;
 import io.crate.metadata.sys.SysNodesTableInfo;
@@ -72,6 +69,7 @@
 import org.junit.Test;
 
 import java.util.*;
+
 import static org.hamcrest.CoreMatchers.instanceOf;
 import static org.hamcrest.core.Is.is;
 import static org.junit.Assert.*;
@@ -91,9 +89,7 @@
     private static final ReferenceInfo LOAD1_INFO = SysNodesTableInfo.INFOS.get(new ColumnIdent("load", "1"));
     private static final ReferenceInfo LOAD5_INFO = SysNodesTableInfo.INFOS.get(new ColumnIdent("load", "5"));
 
-<<<<<<< HEAD
     private static final ReferenceInfo CLUSTER_NAME_INFO = SysClusterTableInfo.INFOS.get(new ColumnIdent("name"));
-
 
     class ClusterNameExpression extends SysClusterExpression<BytesRef> {
 
@@ -106,7 +102,7 @@
             return new BytesRef("testcluster");
         }
     }
-=======
+
     Routing shardRouting = new Routing(ImmutableMap.<String, Map<String, Set<Integer>>>builder()
             .put("nodeOne", ImmutableMap.<String, Set<Integer>>of("t1", ImmutableSet.of(1, 2)))
             .put("nodeTow", ImmutableMap.<String, Set<Integer>>of("t1", ImmutableSet.of(3, 4)))
@@ -116,21 +112,24 @@
 
         @Override
         public Long evaluate(Input<?>... args) {
-            if (args == null ||args.length == 0) { return 0l; }
-            return Math.abs(((Number)args[0].value()).longValue());
+            if (args == null || args.length == 0) {
+                return 0l;
+            }
+            return Math.abs(((Number) args[0].value()).longValue());
         }
 
         @Override
         public FunctionInfo info() {
             return ABS_FUNCTION_INFO;
         }
->>>>>>> 9d50aaa9
+
 
         @Override
         public Symbol normalizeSymbol(Function symbol) {
             return symbol;
         }
     }
+
     class TestMetaDataModule extends MetaDataModule {
 
         @Override
@@ -223,7 +222,7 @@
     @Test
     public void testOrderedSelect() throws Exception {
         Statement statement = SqlParser.createStatement("select load['1'] from sys.nodes order by load['5'] desc");
-        SelectAnalysis analysis = (SelectAnalysis)analyzer.analyze(statement);
+        SelectAnalysis analysis = (SelectAnalysis) analyzer.analyze(statement);
         assertEquals(analysis.table().ident(), SysNodesTableInfo.IDENT);
         assertNull(analysis.limit());
 
@@ -240,7 +239,7 @@
 
     @Test
     public void testGroupKeyNotInResultColumnList() throws Exception {
-        SelectAnalysis analysis = (SelectAnalysis)analyze("select count(*) from sys.nodes group by name");
+        SelectAnalysis analysis = (SelectAnalysis) analyze("select count(*) from sys.nodes group by name");
 
         assertThat(analysis.groupBy().size(), is(1));
         assertThat(analysis.outputNames().get(0), is("count(*)"));
@@ -248,7 +247,7 @@
 
     @Test
     public void testGroupByOnAlias() throws Exception {
-        SelectAnalysis analysis = (SelectAnalysis)analyze("select count(*), name as n from sys.nodes group by n");
+        SelectAnalysis analysis = (SelectAnalysis) analyze("select count(*), name as n from sys.nodes group by n");
         assertThat(analysis.groupBy().size(), is(1));
         assertThat(analysis.outputNames().get(0), is("count(*)"));
         assertThat(analysis.outputNames().get(1), is("n"));
@@ -259,7 +258,7 @@
     @Test
     public void testGroupByOnOrdinal() throws Exception {
         // just like in postgres access by ordinal starts with 1
-        SelectAnalysis analysis = (SelectAnalysis)analyze("select count(*), name as n from sys.nodes group by 2");
+        SelectAnalysis analysis = (SelectAnalysis) analyze("select count(*), name as n from sys.nodes group by 2");
         assertThat(analysis.groupBy().size(), is(1));
         assertEquals(analysis.groupBy().get(0), analysis.outputSymbols().get(1));
     }
@@ -285,7 +284,7 @@
     @Test
     public void testGroupedSelect() throws Exception {
         Statement statement = SqlParser.createStatement("select load['1'], count(*) from sys.nodes group by load['1']");
-        SelectAnalysis analysis = (SelectAnalysis)analyzer.analyze(statement);
+        SelectAnalysis analysis = (SelectAnalysis) analyzer.analyze(statement);
         assertEquals(analysis.table().ident(), SysNodesTableInfo.IDENT);
         assertNull(analysis.limit());
 
@@ -301,7 +300,7 @@
     @Test
     public void testSimpleSelect() throws Exception {
         Statement statement = SqlParser.createStatement("select load['5'] from sys.nodes limit 2");
-        SelectAnalysis analysis = (SelectAnalysis)analyzer.analyze(statement);
+        SelectAnalysis analysis = (SelectAnalysis) analyzer.analyze(statement);
         assertEquals(analysis.table().ident(), SysNodesTableInfo.IDENT);
         assertEquals(new Integer(2), analysis.limit());
 
@@ -319,7 +318,7 @@
     @Test
     public void testAggregationSelect() throws Exception {
         Statement statement = SqlParser.createStatement("select avg(load['5']) from sys.nodes");
-        SelectAnalysis analysis = (SelectAnalysis)analyzer.analyze(statement);
+        SelectAnalysis analysis = (SelectAnalysis) analyzer.analyze(statement);
         assertEquals(SysNodesTableInfo.IDENT, analysis.table().ident());
 
         assertThat(analysis.rowGranularity(), is(RowGranularity.NODE));
@@ -354,7 +353,7 @@
     public void testWhereSelect() throws Exception {
         Statement statement = SqlParser.createStatement("select load from sys.nodes " +
                 "where load['1'] = 1.2 or 1 >= load['5']");
-        SelectAnalysis analysis = (SelectAnalysis)analyzer.analyze(statement);
+        SelectAnalysis analysis = (SelectAnalysis) analyzer.analyze(statement);
         assertEquals(SysNodesTableInfo.IDENT, analysis.table().ident());
 
         assertThat(analysis.rowGranularity(), is(RowGranularity.NODE));
@@ -425,7 +424,7 @@
 
     @Test
     public void testOrderByOnAlias() throws Exception {
-        SelectAnalysis analyze = (SelectAnalysis)analyze("select load as l from sys.nodes order by l");
+        SelectAnalysis analyze = (SelectAnalysis) analyze("select load as l from sys.nodes order by l");
         assertThat(analyze.outputNames().size(), is(1));
         assertThat(analyze.outputNames().get(0), is("l"));
 
@@ -441,7 +440,7 @@
 
     @Test
     public void testOffsetSupportInAnalyzer() throws Exception {
-        SelectAnalysis analyze = (SelectAnalysis)analyze("select * from sys.nodes limit 1 offset 3");
+        SelectAnalysis analyze = (SelectAnalysis) analyze("select * from sys.nodes limit 1 offset 3");
         assertThat(analyze.offset(), is(3));
     }
 
@@ -565,7 +564,7 @@
 
     @Test
     public void testAggregationDistinct() {
-        SelectAnalysis analysis = (SelectAnalysis)analyze("select count(distinct load['1']) from sys.nodes");
+        SelectAnalysis analysis = (SelectAnalysis) analyze("select count(distinct load['1']) from sys.nodes");
 
         assertTrue(analysis.hasAggregates());
         assertEquals(2, analysis.functions().size());
@@ -606,7 +605,7 @@
     @Test
     public void testDeleteWhere() throws Exception {
         Statement statement = SqlParser.createStatement("delete from sys.nodes where load['1'] = 1");
-        SelectAnalysis analysis = (SelectAnalysis)analyzer.analyze(statement);
+        SelectAnalysis analysis = (SelectAnalysis) analyzer.analyze(statement);
         assertTrue(analysis.isDelete());
         assertEquals(SysNodesTableInfo.IDENT, analysis.table().ident());
 
@@ -623,7 +622,7 @@
     }
 
     public void testInsertWithColumns() throws Exception {
-        InsertAnalysis analysis = (InsertAnalysis)analyze("insert into users (id, name) values (1, 'Trillian')");
+        InsertAnalysis analysis = (InsertAnalysis) analyze("insert into users (id, name) values (1, 'Trillian')");
         assertThat(analysis.table().ident(), is(TEST_DOC_TABLE_IDENT));
         assertThat(analysis.columns().size(), is(2));
 
@@ -642,7 +641,7 @@
 
     @Test
     public void testInsertWithTwistedColumns() throws Exception {
-        InsertAnalysis analysis = (InsertAnalysis)analyze("insert into users (name, id) values ('Trillian', 2)");
+        InsertAnalysis analysis = (InsertAnalysis) analyze("insert into users (name, id) values ('Trillian', 2)");
         assertThat(analysis.table().ident(), is(TEST_DOC_TABLE_IDENT));
         assertThat(analysis.columns().size(), is(2));
 
@@ -681,7 +680,7 @@
 
     @Test
     public void testInsertWithFunction() throws Exception {
-        InsertAnalysis analysis = (InsertAnalysis)analyze("insert into users values (ABS(-1), 'Trillian')");
+        InsertAnalysis analysis = (InsertAnalysis) analyze("insert into users values (ABS(-1), 'Trillian')");
         assertThat(analysis.table().ident(), is(TEST_DOC_TABLE_IDENT));
         assertThat(analysis.columns().size(), is(2));
 
@@ -700,7 +699,7 @@
 
     @Test
     public void testInsertWithoutColumns() throws Exception {
-        InsertAnalysis analysis = (InsertAnalysis)analyze("insert into users values (1, 'Trillian')");
+        InsertAnalysis analysis = (InsertAnalysis) analyze("insert into users values (1, 'Trillian')");
         assertThat(analysis.table().ident(), is(TEST_DOC_TABLE_IDENT));
         assertThat(analysis.columns().size(), is(2));
 
@@ -719,7 +718,7 @@
 
     @Test
     public void testInsertWithoutColumnsAndOnlyOneColumn() throws Exception {
-        InsertAnalysis analysis = (InsertAnalysis)analyze("insert into users values (1)");
+        InsertAnalysis analysis = (InsertAnalysis) analyze("insert into users values (1)");
         assertThat(analysis.table().ident(), is(TEST_DOC_TABLE_IDENT));
         assertThat(analysis.columns().size(), is(1));
 
@@ -744,10 +743,10 @@
         map.put("1", 1.0);
         map.put("5", 2.5);
         map.put("15", 8.0);
-        SelectAnalysis analysis = (SelectAnalysis)analyze("select id from sys.nodes where load=?",
+        SelectAnalysis analysis = (SelectAnalysis) analyze("select id from sys.nodes where load=?",
                 new Object[]{map});
         Function whereClause = analysis.whereClause();
         assertThat(whereClause.arguments().get(1), instanceOf(ObjectLiteral.class));
-        assertTrue(((ObjectLiteral)whereClause.arguments().get(1)).value().equals(map));
+        assertTrue(((ObjectLiteral) whereClause.arguments().get(1)).value().equals(map));
     }
 }